--- conflicted
+++ resolved
@@ -188,13 +188,7 @@
 
 		sp2.emitNext(1, FAIL_FAST);
 
-<<<<<<< HEAD
-		Assert.assertTrue("sp3 has no subscribers?", Scannable.from(sp3)
-															  .inners()
-															  .count() != 0);
-=======
-		assertThat(sp3.hasDownstreams()).as("sp3 has no subscribers?").isTrue();
->>>>>>> c1767fd6
+		assertThat(sp3.currentSubscriberCount()).as("sp3 has no subscribers?").isPositive();
 
 		sp1.emitNext(2, FAIL_FAST);
 		sp1.emitNext(3, FAIL_FAST);
@@ -210,11 +204,7 @@
 
 		sp2.emitNext(2, FAIL_FAST);
 
-<<<<<<< HEAD
 		assertThat(sp4.currentSubscriberCount()).as("sp4 has subscriber").isPositive();
-=======
-		assertThat(sp4.hasDownstreams()).as("sp4 has no subscribers?").isTrue();
->>>>>>> c1767fd6
 
 		sp1.emitNext(6, FAIL_FAST);
 
@@ -256,11 +246,7 @@
 		open.emitNext(1, FAIL_FAST);
 		open.emitComplete(FAIL_FAST);
 
-<<<<<<< HEAD
 		assertThat(close.currentSubscriberCount()).as("close has subscriber").isPositive();
-=======
-		assertThat(close.hasDownstreams()).as("close has no subscribers?").isTrue();
->>>>>>> c1767fd6
 
 		source.emitNext(2, FAIL_FAST);
 		source.emitNext(3, FAIL_FAST);
@@ -272,16 +258,9 @@
 		  .assertNoError()
 		  .assertComplete();
 
-<<<<<<< HEAD
 		assertThat(source.currentSubscriberCount()).as("source has subscriber").isZero();
 		assertThat(open.currentSubscriberCount()).as("open has subscriber").isZero();
 		assertThat(close.currentSubscriberCount()).as("close has subscriber").isZero();
-=======
-//		assertThat(source.hasDownstreams()).as("source has subscribers?").isFalse(); //FIXME
-		assertThat(open.hasDownstreams()).as("open has subscribers?").isFalse();
-		assertThat(close.hasDownstreams()).as("close has subscribers?").isFalse();
-
->>>>>>> c1767fd6
 	}
 
 
