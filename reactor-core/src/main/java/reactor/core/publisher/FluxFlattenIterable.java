--- conflicted
+++ resolved
@@ -110,15 +110,9 @@
 				return null;
 			}
 
-<<<<<<< HEAD
 			// TODO return subscriber (tail-call optimization)?
-			FluxIterable.subscribe(actual, it);
+			FluxIterable.subscribe(actual, it, knownToBeFinite);
 			return null;
-=======
-			FluxIterable.subscribe(actual, it, knownToBeFinite);
-
-			return;
->>>>>>> 00a23332
 		}
 		return new FlattenIterableSubscriber<>(actual,
 				mapper,
@@ -324,13 +318,8 @@
 					Throwable ex = error;
 					if (ex != null) {
 						ex = Exceptions.terminate(ERROR, this);
-<<<<<<< HEAD
-						current = null;
+						resetCurrent();
 						Operators.onDiscardQueueWithClear(q, actual.currentContext(), null);
-=======
-						resetCurrent();
-						Operators.onDiscardQueueWithClear(q, ctx, null);
->>>>>>> 00a23332
 						a.onError(ex);
 						return;
 					}
@@ -342,13 +331,8 @@
 					try {
 						t = q.poll();
 					} catch (Throwable pollEx) {
-<<<<<<< HEAD
-						current = null;
+						resetCurrent();
 						Operators.onDiscardQueueWithClear(q, actual.currentContext(), null);
-=======
-						resetCurrent();
-						Operators.onDiscardQueueWithClear(q, ctx, null);
->>>>>>> 00a23332
 						a.onError(pollEx);
 						return;
 					}
@@ -374,13 +358,9 @@
 						}
 						catch (Throwable exc) {
 							it = null;
-<<<<<<< HEAD
+							itFinite = false; //reset explicitly
 							Context ctx = actual.currentContext();
 							Throwable e_ = Operators.onNextError(t, exc, ctx, s);
-=======
-							itFinite = false; //reset explicitly
-							onError(Operators.onOperatorError(s, exc, t, ctx));
->>>>>>> 00a23332
 							Operators.onDiscard(t, ctx);
 							if (e_ != null) {
 								onError(e_);
@@ -410,30 +390,20 @@
 
 					while (e != r) {
 						if (cancelled) {
-<<<<<<< HEAD
-							current = null;
-							Operators.onDiscardQueueWithClear(q, actual.currentContext(), null);
-=======
 							resetCurrent();
 							final Context context = actual.currentContext();
 							Operators.onDiscardQueueWithClear(q, context, null);
 							Operators.onDiscardMultiple(it, itFinite, context);
->>>>>>> 00a23332
 							return;
 						}
 
 						Throwable ex = error;
 						if (ex != null) {
 							ex = Exceptions.terminate(ERROR, this);
-<<<<<<< HEAD
-							current = null;
-							Operators.onDiscardQueueWithClear(q, actual.currentContext(), null);
-=======
 							resetCurrent();
 							final Context context = actual.currentContext();
 							Operators.onDiscardQueueWithClear(q, context, null);
 							Operators.onDiscardMultiple(it, itFinite, context);
->>>>>>> 00a23332
 							a.onError(ex);
 							return;
 						}
@@ -562,13 +532,8 @@
 					try {
 						t = q.poll();
 					} catch (Throwable pollEx) {
-<<<<<<< HEAD
-						current = null;
+						resetCurrent();
 						Operators.onDiscardQueueWithClear(q, actual.currentContext(), null);
-=======
-						resetCurrent();
-						Operators.onDiscardQueueWithClear(q, ctx, null);
->>>>>>> 00a23332
 						a.onError(pollEx);
 						return;
 					}
@@ -593,17 +558,11 @@
 							b = it.hasNext();
 						}
 						catch (Throwable exc) {
-<<<<<<< HEAD
-							current = null;
+							resetCurrent();
 							Context ctx = actual.currentContext();
 							Throwable e_ = Operators.onNextError(t, exc, ctx, s);
-=======
-							resetCurrent();
-							a.onError(Operators.onOperatorError(s, exc, t,
-									ctx));
 							//note: if there is an exception, we can consider the iterator done,
 							// so no attempt is made to discard remainder here
->>>>>>> 00a23332
 							Operators.onDiscard(t, ctx);
 							if (e_ != null) {
 								a.onError(e_);
@@ -626,15 +585,10 @@
 
 					while (e != r) {
 						if (cancelled) {
-<<<<<<< HEAD
-							current = null;
-							Operators.onDiscardQueueWithClear(queue, actual.currentContext(), null);
-=======
 							resetCurrent();
 							final Context context = actual.currentContext();
 							Operators.onDiscardQueueWithClear(queue, context, null);
 							Operators.onDiscardMultiple(it, itFinite, context);
->>>>>>> 00a23332
 							return;
 						}
 
@@ -644,29 +598,18 @@
 							v = Objects.requireNonNull(it.next(), "iterator returned null");
 						}
 						catch (Throwable exc) {
-<<<<<<< HEAD
-							current = null;
+							resetCurrent();
 							a.onError(Operators.onOperatorError(s, exc, actual.currentContext()));
-=======
-							resetCurrent();
-							a.onError(Operators.onOperatorError(s, exc,
-									ctx));
->>>>>>> 00a23332
 							return;
 						}
 
 						a.onNext(v);
 
 						if (cancelled) {
-<<<<<<< HEAD
-							current = null;
-							Operators.onDiscardQueueWithClear(queue, actual.currentContext(), null);
-=======
 							resetCurrent();
 							final Context context = actual.currentContext();
 							Operators.onDiscardQueueWithClear(queue, context, null);
 							Operators.onDiscardMultiple(it, itFinite, context);
->>>>>>> 00a23332
 							return;
 						}
 
@@ -678,14 +621,8 @@
 							b = it.hasNext();
 						}
 						catch (Throwable exc) {
-<<<<<<< HEAD
-							current = null;
+							resetCurrent();
 							a.onError(Operators.onOperatorError(s, exc, actual.currentContext()));
-=======
-							resetCurrent();
-							a.onError(Operators.onOperatorError(s, exc,
-									ctx));
->>>>>>> 00a23332
 							return;
 						}
 
@@ -699,15 +636,10 @@
 
 					if (e == r) {
 						if (cancelled) {
-<<<<<<< HEAD
-							current = null;
-							Operators.onDiscardQueueWithClear(queue, actual.currentContext(), null);
-=======
 							resetCurrent();
 							final Context context = actual.currentContext();
 							Operators.onDiscardQueueWithClear(queue, context, null);
 							Operators.onDiscardMultiple(it, itFinite, context);
->>>>>>> 00a23332
 							return;
 						}
 
@@ -775,11 +707,7 @@
 		@Nullable
 		public R poll() {
 			Iterator<? extends R> it = current;
-<<<<<<< HEAD
-=======
 			boolean itFinite;
-			Context ctx = actual.currentContext();
->>>>>>> 00a23332
 			for (; ; ) {
 				if (it == null) {
 					T v = queue.poll();
